{
  "name": "art-framework",
  "version": "0.2.5",
<<<<<<< HEAD
  "description": "Agent Runtine (ART) Framework - A browser-first JavaScript/TypeScript framework for building LLM-powered intelligent agents",
=======
  "description": "Agent Reasoning & Tooling (ART) Framework - A browser-first JavaScript/TypeScript framework for building LLM-powered intelligent agents",
>>>>>>> b85e8481
  "type": "module",
  "main": "./dist/index.js",
  "module": "./dist/index.js",
  "types": "./dist/index.d.ts",
  "exports": {
    ".": {
      "types": "./dist/index.d.ts",
      "import": "./dist/index.js",
      "require": "./dist/index.cjs"
    }
  },
  "files": [
    "dist",
    "LICENSE",
    "README.md"
  ],
  "scripts": {
    "build": "tsup",
    "test": "vitest",
    "test:coverage": "vitest run --coverage",
    "lint": "eslint . --ext .ts",
    "format": "prettier --write 'src/**/*.ts'",
    "type-check": "tsc --noEmit",
    "prepare": "npm run build",
    "test:e2e": "playwright test",
    "docs:api": "typedoc"
  },
  "keywords": [
    "llm",
    "agents",
    "ai",
    "browser",
    "typescript",
    "framework"
  ],
  "author": "",
  "license": "MIT",
  "devDependencies": {
    "@playwright/test": "^1.51.1",
    "@types/jest": "^29.5.14",
    "@types/node": "^20.0.0",
    "@types/uuid": "^10.0.0",
    "@types/ws": "^8.18.1",
    "@typescript-eslint/eslint-plugin": "^6.0.0",
    "@typescript-eslint/parser": "^6.0.0",
    "@vitest/coverage-v8": "^1.0.0",
    "dotenv": "^16.5.0",
    "eslint": "^8.0.0",
    "prettier": "^3.0.0",
    "ts-node": "^10.9.2",
    "tsup": "^8.0.0",
    "typedoc": "^0.28.1",
    "typedoc-plugin-markdown": "^4.6.1",
    "typescript": "^5.0.0",
    "vitest": "^1.0.0",
    "ws": "^8.18.1"
  },
  "dependencies": {
    "@anthropic-ai/sdk": "^0.51.0",
    "@google/genai": "^0.10.0",
    "@types/mathjs": "^9.4.1",
    "@types/mustache": "^4.2.5",
    "ajv": "^8.17.1",
    "mathjs": "^14.4.0",
    "mustache": "^4.2.0",
    "openai": "^4.98.0",
    "uuid": "^9.0.0",
    "zod": "^3.24.2"
  },
  "engines": {
    "node": ">=18.0.0"
  }
}<|MERGE_RESOLUTION|>--- conflicted
+++ resolved
@@ -1,11 +1,7 @@
 {
   "name": "art-framework",
   "version": "0.2.5",
-<<<<<<< HEAD
   "description": "Agent Runtine (ART) Framework - A browser-first JavaScript/TypeScript framework for building LLM-powered intelligent agents",
-=======
-  "description": "Agent Reasoning & Tooling (ART) Framework - A browser-first JavaScript/TypeScript framework for building LLM-powered intelligent agents",
->>>>>>> b85e8481
   "type": "module",
   "main": "./dist/index.js",
   "module": "./dist/index.js",
